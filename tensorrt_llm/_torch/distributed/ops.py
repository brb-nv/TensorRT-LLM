import math
import os
import platform
import threading
from typing import List, Optional, Tuple, Union

import torch
from torch import nn

from tensorrt_llm._utils import mpi_comm, mpi_disabled
from tensorrt_llm.bindings.internal.runtime import McastGPUBuffer
from tensorrt_llm.functional import (AllReduceFusionOp, AllReduceParams,
                                     AllReduceStrategy, MoEAllReduceParams)
from tensorrt_llm.logger import logger
from tensorrt_llm.mapping import Mapping
from tensorrt_llm.plugin.plugin import CustomAllReduceHelper

_thread_local = threading.local()


def get_allreduce_workspace(mapping: Mapping) -> torch.LongTensor:
    if not hasattr(_thread_local, f'allreduce_workspaces_{mapping.pp_rank}'):
        setattr(_thread_local, f'allreduce_workspaces_{mapping.pp_rank}', {})

    allreduce_workspaces = getattr(_thread_local,
                                   f'allreduce_workspaces_{mapping.pp_rank}')
    if mapping not in allreduce_workspaces:
        ipc_buffers, workspace = CustomAllReduceHelper.allocate_allreduce_fusion_workspace(
            mapping,
            CustomAllReduceHelper.max_workspace_size_auto(
                mapping.tp_size, support_deterministic=False),
        )
        allreduce_workspaces[mapping] = (ipc_buffers, workspace)
    return allreduce_workspaces[mapping][1]


def allocate_low_presicion_allreduce_workspace(mapping: Mapping) -> None:
    if not hasattr(_thread_local, 'lowprecision_allreduce_workspaces'):
        _thread_local.lowprecision_allreduce_workspaces = {}
    lowprecision_allreduce_workspaces = _thread_local.lowprecision_allreduce_workspaces
    if mapping not in lowprecision_allreduce_workspaces:
        ipc_buffers, workspace = CustomAllReduceHelper.allocate_lowprecision_workspace(
            mapping,
            CustomAllReduceHelper.max_workspace_size_lowprecision(
                mapping.tp_size),
        )
        lowprecision_allreduce_workspaces[mapping] = (ipc_buffers, workspace)
        CustomAllReduceHelper.initialize_lowprecision_buffers(
            workspace, mapping.tp_size)
    return


def get_allreduce_mnnvl_workspace(
    mapping: Mapping, dtype: torch.dtype
) -> Tuple[McastGPUBuffer, torch.Tensor, torch.Tensor, int]:

    if not hasattr(_thread_local,
                   f'allreduce_mnnvl_workspaces_{mapping.pp_rank}'):
        setattr(_thread_local, f'allreduce_mnnvl_workspaces_{mapping.pp_rank}',
                {})
    # Support topology split
    comm = mpi_comm().Split(
        int(mapping.pp_rank * mapping.cp_size + mapping.cp_rank),
        mapping.tp_rank)
    force_mn = os.environ.get("TRTLLM_FORCE_MNNVL_AR", "0") == "1"

    allreduce_mnnvl_workspaces = getattr(
        _thread_local, f'allreduce_mnnvl_workspaces_{mapping.pp_rank}')
    if mapping not in allreduce_mnnvl_workspaces:
        # buffer shape: [3, 2, buffer_tokens, hidden_dim]
        stride = 3 * 2 * dtype.itemsize
        # Max hidden_size_to_support
        max_hidden_dim = 16384
        buffer_size_in_bytes = math.ceil(
            12_000_000 / (max_hidden_dim * stride)) * (max_hidden_dim * stride)
        max_num_elements = buffer_size_in_bytes // stride

        mcast_buffer = McastGPUBuffer(
            buffer_size_in_bytes,
            mapping.tp_size,
            mapping.tp_rank,
            # Split the communicator according to the topology
            mapping.pp_rank * mapping.cp_size + mapping.cp_rank,
            mapping.local_rank,
            True,  # mnNvlink
        )

        buffer = mcast_buffer.get_uc_buffer(mapping.tp_rank,
                                            (3, 2, max_num_elements), dtype, 0)
        # Only initialize the buffer when we need to resize it
        buffer.fill_(-0.0)
        # CPU barrier since we assume this should not be called in cuda graph
        torch.cuda.synchronize()
        comm.Barrier()

        # This is a buffer to maintain the state of this allreduce Op
        # Should have the same lifetime with self._buffer
        # [Buffer_ptr, Clear_ptr, num_tokens_to_clear,atomic access counter]
        buffer_flags = torch.tensor([0, 2, 0, 0],
                                    dtype=torch.uint32,
                                    device=torch.device("cuda",
                                                        mapping.local_rank))

        allreduce_mnnvl_workspaces[mapping] = (mcast_buffer, buffer,
                                               buffer_flags, max_num_elements)
    return allreduce_mnnvl_workspaces[mapping]


def userbuffers_allreduce_finalize(
        input: torch.Tensor,
        force_applying_finalize: bool = False) -> torch.Tensor:
    output = torch.ops.trtllm.userbuffers_allreduce_finalize(
        input, force_applying_finalize)
    return output


def get_output_info(input: torch.Tensor, dim: int) -> List[int]:
    dim = dim % input.ndim
    output_shape = [
        val if idx != dim else -1 for idx, val in enumerate(input.shape)
    ]
    numel_base = -math.prod(output_shape)
    return {'output_shape': output_shape, 'numel_base': numel_base}


def filter_valid_input(
        input_list: List[torch.Tensor]
) -> Tuple[List[torch.Tensor], List[bool]]:
    func_valid = lambda x: x is not None
    valid_list = list(map(func_valid, input_list))
    input_list = list(filter(func_valid, input_list))
    return input_list, valid_list


def restore_full_output(valid_outputs: List[torch.Tensor],
                        valid_list: List[bool]) -> List[torch.Tensor]:
    idx = 0
    full_outputs = []
    for v in valid_list:
        full_outputs.append(valid_outputs[idx] if v else None)
        idx += int(v)
    return full_outputs


def _allgather(
    input: Union[torch.Tensor, List[torch.Tensor]],
    group: List[int],
    rank: int,
    dim: int = -1,
    sizes: Optional[List[int]] = None,
) -> Union[torch.Tensor, List[torch.Tensor]]:
    '''
    Add an operation that performs a collective all-gather.

    If 'sizes' is 'None', the input tensors in the different ranks must have the same shape.
    Otherwise, 'sizes[i]' must be 'input.shape[dim]' at rank i, and the input tensors in
    the different ranks can only differ in shape at dimension `dim`.

    The input tensors in the same TP group are concatenated at dimension 'dim' to produce the output tensor.
    If 'sizes' is 'None', 'output.shape[dim] = input.shape[dim] * tp_group_size'.
    Otherwise, 'output.shape[dim] = sum(sizes)'.

    That operation is implemented using a torch op that wraps the NCCL all-gather collective operation or
    the NCCL group call of a series of NCCL broadcast collective operations. See the following materials for details.
    https://docs.nvidia.com/deeplearning/nccl/user-guide/docs/usage/collectives.html#allgather,
    https://docs.nvidia.com/deeplearning/nccl/user-guide/docs/usage/collectives.html#broadcast,
    https://docs.nvidia.com/deeplearning/nccl/user-guide/docs/api/group.html.

    Args:
        input (Union[Tensor, List[Tensor]]): The input tensor or tensor list.
        mapping (Mapping):  The parallel mapping.
        dim (int): Gather along given dimension. By default -1.
        sizes(Optional[List[int]]): An optional list indicating 'input.shape[dim]' in all ranks. By default None.
    Returns:
        The gathered tensor or tensor list.
    '''
    if len(group) == 1:
        return input

    if sizes is not None:
        assert len(sizes) == len(group)
        if isinstance(input, torch.Tensor):
            assert input.shape[dim] == sizes[rank]
        else:
            assert all([
                val.shape[dim] == sizes[rank] for val in input
                if val is not None
            ])
    # Inputs are reshaped in this way to pass necessary shape information to the allgather op
    if isinstance(input, torch.Tensor):
        if mpi_disabled():
            torch_op = torch.ops.trtllm.allgather_pg
        else:
            torch_op = torch.ops.trtllm.allgather

        output_info = get_output_info(input, dim)
        input = input.contiguous().view(-1, output_info['numel_base'])
    else:
        input, valid = filter_valid_input(input)
        if mpi_disabled():
            torch_op = torch.ops.trtllm.allgather_list_pg
        else:
            torch_op = torch.ops.trtllm.allgather_list

        output_info = [get_output_info(val, dim) for val in input]
        input = [
            val.contiguous().view(-1, val_info['numel_base'])
            for val, val_info in zip(input, output_info)
        ]

<<<<<<< HEAD
    output = torch_op(
        input,
        sizes,
        group,
    )
=======
    if mpi_disabled():
        output = torch_op(input, sizes, mapping.tp_group,
                          mapping.tp_group_pg.boxed())
    else:
        output = torch_op(input, sizes, mapping.tp_group)
>>>>>>> e1012134

    def convert_output(x, x_info):
        if dim == 0:
            x = x.view(x_info['output_shape'])
        else:
            if sizes is None:
                x_list = x.chunk(len(group))
            else:
                x_list = x.split(sizes)
            x = torch.cat([x.reshape(x_info['output_shape']) for x in x_list],
                          dim=dim)
        return x

    if isinstance(input, torch.Tensor):
        output = convert_output(output, output_info)
    else:
        output = [
            convert_output(val, val_info)
            for val, val_info in zip(output, output_info)
        ]
        output = restore_full_output(output, valid)
    return output


def allgather(
    input: Union[torch.Tensor, List[torch.Tensor]],
    mapping: Mapping,
    dim: int = -1,
    sizes: Optional[List[int]] = None,
) -> Union[torch.Tensor, List[torch.Tensor]]:
    return _allgather(input, mapping.tp_group, mapping.tp_rank, dim, sizes)


def cp_allgather(
    input: Union[torch.Tensor, List[torch.Tensor]],
    mapping: Mapping,
    dim: int = -1,
    sizes: Optional[List[int]] = None,
) -> Union[torch.Tensor, List[torch.Tensor]]:
    return _allgather(input, mapping.cp_group, mapping.cp_rank, dim, sizes)


def alltoall_helix(
    inputs: List[torch.Tensor],
    group: List[int],
) -> List[torch.Tensor]:
    '''
    Add an operation that performs a collective all-to-all across a given group.
    The operation is implemented using a torch op that wraps a NCCL group call of a series of
    NCCL send/recv operations to implement the all-to-all. See the following materials for details.
    https://docs.nvidia.com/deeplearning/nccl/user-guide/docs/usage/p2p.html#all-to-all,
    https://docs.nvidia.com/deeplearning/nccl/user-guide/docs/api/group.html.
    Args:
        inputs (List[Tensor]): The input tensors.
            Its length must be a multiple of the group size,
            and all tensors in a group must have the same shape.
        group (List[int]): The group of ranks to participate in the all-to-all.
    Returns:
        The output tensors.
        For each group of input tensors (of size group size),
        there is one output tensor with shape (group size, *input shape).
    '''
    n_ranks = len(group)
    if n_ranks == 1:
        return inputs

    assert n_ranks > 0, "group must be non-empty"
    assert n_ranks == len(set(group)), "group must be unique"

    assert len(inputs) % n_ranks == 0,\
        "inputs length must be a multiple of the group size"
    num_lists = len(inputs) // n_ranks
    for il in range(num_lists):
        ref_input = inputs[il * n_ranks]
        assert all([inputs[i].shape == ref_input.shape for i in range(il * n_ranks + 1, (il + 1) * n_ranks)]),\
            "all input tensors in a group must have the same shape"

    return torch.ops.trtllm.alltoall_helix(inputs, group, num_lists)


def reducescatter(
    input: Union[torch.Tensor, List[torch.Tensor]],
    mapping: Mapping,
    dim: int = -1,
    sizes: Optional[List[int]] = None,
) -> Union[torch.Tensor, List[torch.Tensor]]:
    if mapping.tp_size == 1:
        return input

    if sizes is not None:
        assert len(sizes) == len(mapping.tp_group)
        sum_split_size = sum(sizes)
        if isinstance(input, torch.Tensor):
            assert input.shape[dim] == sum_split_size
        else:
            assert all([
                val.shape[dim] == sum_split_size for val in input
                if val is not None
            ])

    def convert_input(x, x_info):
        # Inputs are reshaped in this way to pass necessary shape information to the reducescatter op
        if dim == 0:
            x = x.contiguous().view(-1, x_info['numel_base'])
        else:
            if sizes is None:
                x_list = x.chunk(mapping.tp_size, dim=dim)
            else:
                x_list = x.split(sizes, dim=dim)
            x = torch.cat([x.reshape(-1, x_info['numel_base']) for x in x_list])
        return x

    if isinstance(input, torch.Tensor):
        if mpi_disabled():
            torch_op = torch.ops.trtllm.reducescatter_pg
        else:
            torch_op = torch.ops.trtllm.reducescatter
        output_info = get_output_info(input, dim)
        input = convert_input(input, output_info)
    else:
        input, valid = filter_valid_input(input)
        if mpi_disabled():
            torch_op = torch.ops.trtllm.reducescatter_list_pg
        else:
            torch_op = torch.ops.trtllm.reducescatter_list
        output_info = [get_output_info(val, dim) for val in input]
        input = [
            convert_input(val, val_info)
            for val, val_info in zip(input, output_info)
        ]

    if mpi_disabled():
        output = torch_op(input, sizes, mapping.tp_group,
                          mapping.tp_group_pg.boxed())
    else:
        output = torch_op(input, sizes, mapping.tp_group)

    if isinstance(input, torch.Tensor):
        output = output.view(output_info['output_shape'])
    else:
        output = [
            val.view(val_info['output_shape'])
            for val, val_info in zip(output, output_info)
        ]
        output = restore_full_output(output, valid)
    return output


class MNNVLAllReduce(nn.Module):
    """A specialized AllReduce implementation for Multi-Node NVLink communication.

    This class handles the MNNVL-specific allreduce operations, which can be more efficient
    for certain operations when using NVLink for multi-node communication.
    """

    SUPPORTED_FUSION_HIDDEN_DIMS = [2048, 2880, 4096, 5120, 7168, 8192]

    def __init__(self, mapping: Mapping, dtype: torch.dtype):
        super().__init__()
        self.mapping = mapping
        self.dtype = dtype
        assert (
            dtype in MNNVLAllReduce.get_supported_dtypes()
            and (not mapping.has_cp())
        ), "MNNVL all reduce only supports dtype {MNNVLAllReduce.get_supported_dtypes()} and without cp."

        self.mcast_buffer_mnnvl, self.buffer_mnnvl, self.buffer_flags_mnnvl, self.max_num_elements_mnnvl = get_allreduce_mnnvl_workspace(
            self.mapping, dtype)

    @staticmethod
    def get_supported_dtypes():
        return (torch.float16, torch.bfloat16, torch.float32)

    # Check if MNNVL is supported
    @staticmethod
    def is_mnnvl(mapping: Mapping, dtype: torch.dtype) -> bool:
        from tensorrt_llm._mnnvl_utils import MnnvlMemory

        arch = platform.machine().lower()
        is_on_aarch64 = "aarch64" in arch
        return (dtype in MNNVLAllReduce.get_supported_dtypes()
                and not mapping.has_cp() and mapping.is_multi_node()
                and MnnvlMemory.supports_mnnvl() and is_on_aarch64)

    def forward(
        self,
        input: torch.Tensor,
        all_reduce_params: AllReduceParams,
    ) -> Union[torch.Tensor, Tuple[torch.Tensor, ...]]:
        """Forward pass for MNNVL AllReduce.

        Args:
            input (torch.Tensor): Input tensor to be reduced
            all_reduce_params (Optional[AllReduceParams]): Parameters for fused operations

        Returns:
            Union[torch.Tensor, Tuple[torch.Tensor, ...]]: Reduced tensor(s)
        """

        fusion_op = all_reduce_params.fusion_op
        shape = input.shape
        input = input.view(-1, shape[-1])
        (num_tokens, hidden_dim) = input.shape

        # Slice the buffer according to the hidden size, need to pass this numel as the new buffer size
        max_num_tokens = self.max_num_elements_mnnvl // hidden_dim
        num_elements_in_use = max_num_tokens * hidden_dim
        if num_tokens > max_num_tokens:
            logger.debug(
                f"MNNVL AllReduce can't be enabled due to {num_tokens=} larger than {max_num_tokens=}."
            )
            return None

        # This should not happen but leave this check for future code changes
        if num_elements_in_use > self.max_num_elements_mnnvl:
            logger.debug(
                f"MNNVL AllReduce can't be enabled due to {num_elements_in_use=} larger than {self.max_num_elements_mnnvl=}."
            )
            return None

        output = torch.empty_like(input)
        buffer_mnnvl = self.buffer_mnnvl.view(-1)[:(3 * 2 *
                                                    num_elements_in_use)].view(
                                                        3, 2, -1, hidden_dim)

        if fusion_op == AllReduceFusionOp.NONE:
            output = torch.ops.trtllm.mnnvl_twoshot_allreduce(
                input,
                buffer_mnnvl,
                self.buffer_flags_mnnvl,
                num_elements_in_use,
                True,
            )
            return output.view(shape)
        # Fallback to use other allreduce if hidden_size is not supported
        elif (fusion_op == AllReduceFusionOp.RESIDUAL_RMS_NORM
              and hidden_dim in MNNVLAllReduce.SUPPORTED_FUSION_HIDDEN_DIMS):
            torch.ops.trtllm.mnnvl_twoshot_allreduce(
                input,
                buffer_mnnvl,
                self.buffer_flags_mnnvl,
                num_elements_in_use,
                False,
            )
            residual_in = all_reduce_params.residual

            output, residual_out = torch.ops.trtllm.mnnvl_twoshot_rmsnorm(
                buffer_mnnvl,
                all_reduce_params.norm_weight,
                all_reduce_params.eps,
                residual_in,
                self.buffer_flags_mnnvl,
                num_elements_in_use,
            )
            return output.view(shape), residual_out.view(shape)
        return None


class AllReduce(nn.Module):

    def __init__(self,
                 mapping: Mapping,
                 strategy: AllReduceStrategy = AllReduceStrategy.AUTO,
                 dtype: Optional[torch.dtype] = None):
        super().__init__()
        """
        AllReduce is a module that performs an all-reduce operation on a tensor.

        Args:
            mapping (Mapping):  The parallel mapping config.
            strategy (AllReduceStrategy):
                The following all-reduce strategies are supported:

                - UB: AllReduce uses user-buffer based all-reduce kernel.

                - NCCL: Use NCCL allreduce.

                - MIN_LATENCY: AllReduce uses MIN_LATENCY mode kernel.

                - AUTO: AUTO chooses between NCCL and MIN_LATENCY mode based on a heuristic policy.

                - LOWPRECISION: AllReduce quantizes data to lower precision for transmission.
                  Should only be used on topologies with PCIe switches and without NVLink.
                  This strategy may result in some precision loss but can improve performance
                  on specific hardware configurations.

            All strategies support the following operations:
                - NONE (AllReduce only)
                - RESIDUAL_RMS_NORM
                - RESIDUAL_RMS_NORM_QUANT_FP8
                - RESIDUAL_RMS_NORM_QUANT_NVFP4
                - RESIDUAL_RMS_NORM_OUT_QUANT_FP8
                - RESIDUAL_RMS_NORM_OUT_QUANT_NVFP4

            Note: NCCL, UB, and LOWPRECISION strategies only support consequent kernel calls
        instead of fused operations.

        Note:
            For the reference implementation for each pattern, please refer to the following unit test:
            https://github.com/NVIDIA/TensorRT-LLM/blob/main/tests/unittest/_torch/multi_gpu/test_allreduce.py

            The LOWPRECISION strategy can be selected either by directly specifying it in the constructor.
        """

        self.mapping = mapping
        self.workspace = None
        self.strategy = strategy
        self.mnnvl_allreduce = None
        self._disable_mpi = mpi_disabled()

        self.all_reduce_op = torch.ops.trtllm.allreduce_pg if self._disable_mpi else torch.ops.trtllm.allreduce

        if self.mapping.tp_size > 1:
            # When Strategy is UB, it is guaranteed that the workspace is not used.
            if self.strategy != AllReduceStrategy.UB:
                if self.strategy == AllReduceStrategy.LOWPRECISION:
                    allocate_low_presicion_allreduce_workspace(self.mapping)
                self.workspace = get_allreduce_workspace(self.mapping)

            # Initialize MNNVL AllReduce if needed
            if self.strategy in (AllReduceStrategy.AUTO,
                                 AllReduceStrategy.MNNVL):
                if MNNVLAllReduce.is_mnnvl(self.mapping, dtype):
                    try:
                        self.mnnvl_allreduce = MNNVLAllReduce(
                            self.mapping, dtype) if dtype else None
                        if self.mnnvl_allreduce:
                            logger.debug(f"MNNVLAllReduce is enabled")
                        else:
                            logger.debug(f"MNNVLAllReduce is disabled")
                    except Exception as e:
                        logger.debug(
                            f"MNNVL AllReduce can't be enabled due to {e}.")
                        self.mnnvl_allreduce = None
                else:
                    logger.debug(
                        f"MNNVLAllReduce can't be enabled due to failing the is_mnnvl check."
                    )
                    self.mnnvl_allreduce = None

    def is_mnnvl(self) -> bool:
        return self.mnnvl_allreduce is not None

    def forward(
        self,
        input: torch.Tensor,
        *,
        all_reduce_params: Optional[AllReduceParams] = None,
    ) -> Union[torch.Tensor, Tuple[torch.Tensor, ...]]:
        '''
        The input tensors in the different ranks must have the same shape.
        The output tensor will have that same shape with the input tensor.
        The output tensor will be replicated among the TP group.
        Note that it is not an in-place operation like torch.distributed.all_reduce.

        That operation is implemented using a torch op that wraps the NCCL all-reduce
        collective operation and custom one-shot/two-shot allreduce kernels. See
        https://docs.nvidia.com/deeplearning/nccl/user-guide/docs/usage/collectives.html#allreduce
        for details.

        Args:
            input (Tensor): The input tensor.
            all_reduce_params (AllReduceParams): The parameters for the fused ops into the allreduce op.
        Returns:
            A tensor lists with different tensor outptus according to the fusion_op.
            NONE: [hidden_states]
            RESIDUAL_RMS_NORM: [hidden_states, residual]
            RESIDUAL_RMS_NORM_QUANT_FP8: [norm_quant, residual]
            RESIDUAL_RMS_NORM_OUT_QUANT_FP8: [norm, norm_quant, residual]
            RESIDUAL_RMS_NORM_QUANT_NVFP4: [norm_quant_fp4, scale_factor, residual]
            RESIDUAL_RMS_NORM_OUT_QUANT_NVFP4: [norm, norm_quant_fp4, scale_factor, residual]
        '''
        if self.mapping.tp_size == 1 or (all_reduce_params is not None
                                         and all_reduce_params.enable_allreduce
                                         == False):
            return input

        input = input.contiguous()  # Underlying op requires contiguous input

        allreduce_strategy = self.strategy
        if all_reduce_params is None:
            all_reduce_params = AllReduceParams()

        # Try MNNVL AllReduce first if available
        if self.mnnvl_allreduce:
            mnnvl_output = self.mnnvl_allreduce(
                input, all_reduce_params=all_reduce_params)
            if mnnvl_output is not None:
                return mnnvl_output

        # Fall back to regular AllReduce if MNNVL is not available or not applicable
        # Make sure the strategy is AUTO since allreduceOp does not have the branch for MNNVL
        if allreduce_strategy == AllReduceStrategy.MNNVL:
            allreduce_strategy = AllReduceStrategy.AUTO

        additional_args = {}
        if self._disable_mpi:
            pg = self.mapping.tp_group_pg
            assert pg is not None, "TP ProcessGroup not initialised"
            additional_args = {
                "rank": torch.distributed.get_rank(),
                "pg": pg.boxed(),
            }

        output = self.all_reduce_op(
            input=input,
            residual=all_reduce_params.residual,
            norm_weight=all_reduce_params.norm_weight,
            scale=all_reduce_params.scale,
            bias=all_reduce_params.bias,
            workspace=self.workspace,
            group=self.mapping.tp_group,
            strategy=allreduce_strategy,
            op=all_reduce_params.fusion_op,
            eps=all_reduce_params.eps,
            trigger_completion_at_end=all_reduce_params.
            trigger_completion_at_end,
            **additional_args,
        )

        return output if len(output) > 1 else output[0]


class MoEAllReduce(nn.Module):

    def __init__(self, mapping: Mapping):
        """
        MoEAllReduce is a module that performs a specific fused MoE reduction
        followed by a regular AR + RMS norm.

        Args:
            mapping (Mapping):  The parallel mapping config.

        Notes:
            * min latency mode:

            Support pattern: MoE Reduction + Add + AR + ADD_RMS, see this torch reference implementation:
            expert_reduction = torch.sum(active_experts_token_input *
                                        scale.unsqueeze(-1),
                                        dim=0)
            output_add = expert_reduction + shared_expert_output
            output_residual = output_add + residual
            output_hidden_states = rms_norm(output_residual, norm_weight, eps)

            * regular mode:

            Support pattern: MoE Reduction + Add + AR + ADD_RMS, see this torch reference implementation:
            expert_reduction = local_reduction(input, expanded_idx_to_permuted_idx, expert_scale_factor)
            output_add = expert_reduction + shared_expert_output
            output_residual = output_add + residual
            output_hidden_states = rms_norm(output_residual, norm_weight, eps)
        """
        super().__init__()
        self.mapping = mapping
        self.workspace = get_allreduce_workspace(self.mapping)
        # Pls keep this value in sync with the kOneShotMaxToken in moeAllReduceFusionKernels.h
        self.max_token = 128

    def forward(
        self,
        input: torch.Tensor,
        *,
        all_reduce_params: MoEAllReduceParams,
    ) -> torch.Tensor:

        assert all_reduce_params.is_valid(), "MoEAllReduceParams is not valid"

        if all_reduce_params.is_cutlass_min_latency:
            """
            Args:
            residual: residual tensor
            norm_weight: RMS norm weight
            device_num_experts: number of experts per device
            scale_input: experts to token score
            active_experts_token_input: per token per expert input
            token_input: per token input, shared expert output
            eps: epsilon for RMSNorm

            Output:
                hidden_states: hidden_states of the model
                residual: residual tensor
            """

            return torch.ops.trtllm.moe_allreduce(
                active_experts_token_input=input,
                residual=all_reduce_params.residual,
                norm_weight=all_reduce_params.norm_weight,
                device_num_experts=all_reduce_params.device_num_experts,
                scale_input=all_reduce_params.expert_scale_factor,
                token_input=all_reduce_params.shared_expert_output,
                workspace=self.workspace,
                rank=self.mapping.tp_rank,
                nranks=self.mapping.tp_size,
                eps=all_reduce_params.eps,
            )
        else:
            assert all_reduce_params.residual.shape[
                0] <= self.max_token, "Num tokens must be less than or equal to max_token"

            return torch.ops.trtllm.moe_finalize_allreduce(
                input=input,
                residual=all_reduce_params.residual,
                norm_weight=all_reduce_params.norm_weight,
                expanded_idx_to_permuted_idx=all_reduce_params.
                expanded_idx_to_permuted_idx,
                shared_expert_output=all_reduce_params.shared_expert_output,
                expert_scale_factor=all_reduce_params.expert_scale_factor,
                workspace=self.workspace,
                rank=self.mapping.tp_rank,
                nranks=self.mapping.tp_size,
                eps=all_reduce_params.eps,
            )<|MERGE_RESOLUTION|>--- conflicted
+++ resolved
@@ -146,6 +146,7 @@
     input: Union[torch.Tensor, List[torch.Tensor]],
     group: List[int],
     rank: int,
+    group_boxed: object,
     dim: int = -1,
     sizes: Optional[List[int]] = None,
 ) -> Union[torch.Tensor, List[torch.Tensor]]:
@@ -168,7 +169,9 @@
 
     Args:
         input (Union[Tensor, List[Tensor]]): The input tensor or tensor list.
-        mapping (Mapping):  The parallel mapping.
+        group (List[int]): The list of ranks to participate in the all-gather.
+        rank (int): The rank of the current process.
+        group_boxed (object): The boxed ProcessGroup object for the list of ranks.
         dim (int): Gather along given dimension. By default -1.
         sizes(Optional[List[int]]): An optional list indicating 'input.shape[dim]' in all ranks. By default None.
     Returns:
@@ -208,19 +211,10 @@
             for val, val_info in zip(input, output_info)
         ]
 
-<<<<<<< HEAD
-    output = torch_op(
-        input,
-        sizes,
-        group,
-    )
-=======
     if mpi_disabled():
-        output = torch_op(input, sizes, mapping.tp_group,
-                          mapping.tp_group_pg.boxed())
+        output = torch_op(input, sizes, group, group_boxed)
     else:
-        output = torch_op(input, sizes, mapping.tp_group)
->>>>>>> e1012134
+        output = torch_op(input, sizes, group)
 
     def convert_output(x, x_info):
         if dim == 0:
@@ -251,7 +245,8 @@
     dim: int = -1,
     sizes: Optional[List[int]] = None,
 ) -> Union[torch.Tensor, List[torch.Tensor]]:
-    return _allgather(input, mapping.tp_group, mapping.tp_rank, dim, sizes)
+    return _allgather(input, mapping.tp_group, mapping.tp_rank,
+                      mapping.tp_group_pg.boxed(), dim, sizes)
 
 
 def cp_allgather(
@@ -260,7 +255,8 @@
     dim: int = -1,
     sizes: Optional[List[int]] = None,
 ) -> Union[torch.Tensor, List[torch.Tensor]]:
-    return _allgather(input, mapping.cp_group, mapping.cp_rank, dim, sizes)
+    return _allgather(input, mapping.cp_group, mapping.cp_rank,
+                      mapping.cp_group_pg.boxed(), dim, sizes)
 
 
 def alltoall_helix(
