--- conflicted
+++ resolved
@@ -897,34 +897,13 @@
         mscale = yarn_get_mscale(scaling_factor, mscale_all_dim)
         q_scaling = 1.0 / (mscale * mscale)
 
-<<<<<<< HEAD
-        self.mha = create_attention(
-            config.attn_backend,
-            self.layer_idx,
-            self.num_heads_tp,
-            head_dim=self.qk_head_dim,
-            num_kv_heads=self.num_heads_tp,
-            pos_embd_params=pos_embd_params,
-            quant_config=quant_config,
-            q_scaling=q_scaling,
-            is_mla_enable=True,
-            q_lora_rank=self.q_lora_rank,
-            kv_lora_rank=self.kv_lora_rank,
-            qk_nope_head_dim=self.qk_nope_head_dim,
-            qk_rope_head_dim=self.qk_rope_head_dim,
-            v_head_dim=self.v_head_dim,
-            predicted_tokens_per_seq=self.predicted_tokens_per_seq,
-            skip_create_weights_in_init=config.skip_create_weights_in_init,
-            sparse_attention_config=config.sparse_attention_config,
-        )
-=======
         if not self.is_dsa:
             self.mha = create_attention(
                 config.attn_backend,
                 self.layer_idx,
-                self.num_heads,
+                self.num_heads_tp,
                 head_dim=self.qk_head_dim,
-                num_kv_heads=self.num_key_value_heads,
+                num_kv_heads=self.num_heads_tp,
                 pos_embd_params=pos_embd_params,
                 quant_config=quant_config,
                 q_scaling=q_scaling,
@@ -940,7 +919,6 @@
             )
         else:
             self.mha = None
->>>>>>> 6424f7e5
 
         self.mqa = create_attention(
             config.attn_backend,
@@ -1339,17 +1317,10 @@
             -1,
         )
 
-<<<<<<< HEAD
         k = torch.empty_like(q).view(-1, self.num_heads_tp, self.qk_head_dim)
-        compiled_copy_(
+        maybe_compiled_copy_(
             k[..., :self.qk_nope_head_dim],
             k_nope.view(-1, self.num_heads_tp, self.qk_nope_head_dim))
-=======
-        k = torch.empty_like(q).view(-1, self.num_heads, self.qk_head_dim)
-        maybe_compiled_copy_(
-            k[..., :self.qk_nope_head_dim],
-            k_nope.view(-1, self.num_heads, self.qk_nope_head_dim))
->>>>>>> 6424f7e5
         if self.apply_rotary_emb:
             k[..., self.qk_nope_head_dim:] = k_pe.view(-1, 1,
                                                        self.qk_rope_head_dim)
@@ -1446,15 +1417,9 @@
         full_k_nope = full_k_nope.view(-1, self.num_heads_tp,
                                        self.qk_nope_head_dim)
         full_k_pe = full_k_pe.view(-1, 1, self.qk_rope_head_dim)
-<<<<<<< HEAD
-        full_k = compiled_cat(
+        full_k = maybe_compiled_cat(
             (full_k_nope, full_k_pe.expand(-1, self.num_heads_tp, -1)), dim=-1)
         full_k = full_k.view(-1, self.num_heads_tp * self.qk_head_dim)
-=======
-        full_k = maybe_compiled_cat(
-            (full_k_nope, full_k_pe.expand(-1, self.num_heads, -1)), dim=-1)
-        full_k = full_k.view(-1, self.num_heads * self.qk_head_dim)
->>>>>>> 6424f7e5
 
         # release pytorch activation memory
         full_compressed_kv = None
@@ -1547,14 +1512,9 @@
             chunked_k_nope = chunked_k_nope.view(-1, self.num_heads_tp,
                                                  self.qk_nope_head_dim)
             chunked_k_pe = chunked_k_pe.view(-1, 1, self.qk_rope_head_dim)
-<<<<<<< HEAD
-            chunked_k = compiled_cat(
+            chunked_k = maybe_compiled_cat(
                 (chunked_k_nope, chunked_k_pe.expand(-1, self.num_heads_tp,
                                                      -1)),
-=======
-            chunked_k = maybe_compiled_cat(
-                (chunked_k_nope, chunked_k_pe.expand(-1, self.num_heads, -1)),
->>>>>>> 6424f7e5
                 dim=-1)
             chunked_k = chunked_k.view(-1, self.num_heads_tp * self.qk_head_dim)
 
@@ -1611,15 +1571,9 @@
 
         k_nope = k_nope.view(-1, self.num_heads_tp, self.qk_nope_head_dim)
         k_pe = k_pe.view(-1, 1, self.qk_rope_head_dim)
-<<<<<<< HEAD
-        k = compiled_cat((k_nope, k_pe.expand(-1, self.num_heads_tp, -1)),
-                         dim=-1)
+        k = maybe_compiled_cat((k_nope, k_pe.expand(-1, self.num_heads_tp, -1)),
+                               dim=-1)
         k = k.view(-1, self.num_heads_tp * self.qk_head_dim)
-=======
-        k = maybe_compiled_cat((k_nope, k_pe.expand(-1, self.num_heads, -1)),
-                               dim=-1)
-        k = k.view(-1, self.num_heads * self.qk_head_dim)
->>>>>>> 6424f7e5
 
         # copy q_lens to replace kv_lens_runtime
         attn_metadata.kv_lens_runtime = attn_metadata.prompt_lens_cpu_runtime
@@ -1937,19 +1891,14 @@
         latent_cache_gen: Optional[torch.Tensor] = None,
     ) -> torch.Tensor:
 
-<<<<<<< HEAD
         attn_output = self.create_output(hidden_states,
                                          attn_metadata.num_contexts)
-        if self.register_to_config:
-=======
-        attn_output = self.create_output(hidden_states)
         if self.is_dsa:
             self.forward_impl_with_dsa(position_ids,
                                        hidden_states,
                                        attn_metadata,
                                        output=attn_output)
         elif self.register_to_config:
->>>>>>> 6424f7e5
             torch.ops.trtllm.mla_custom_op_inplace(hidden_states, position_ids,
                                                    self.layer_idx_str,
                                                    attn_output,
